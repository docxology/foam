--- conflicted
+++ resolved
@@ -1,4 +1,3 @@
-<<<<<<< HEAD
 import { titleCase } from 'title-case';
 import glob from 'glob';
 import { promisify } from 'util';
@@ -7,10 +6,6 @@
 import { createNoteFromMarkdown } from './markdown-provider';
 
 const findAllFiles = promisify(glob);
-=======
-
-import { titleCase } from 'title-case';
->>>>>>> bb8d0dab
 
 export function dropExtension(path: string): string {
   const parts = path.split('.');
@@ -18,10 +13,6 @@
   return parts.join('.');
 }
 
-<<<<<<< HEAD
-
-=======
->>>>>>> bb8d0dab
 /**
  * 
  * @param filename 
@@ -29,7 +20,6 @@
  */
 export const getHeadingFromFileName = (filename: string): string => {
   return titleCase(filename.replace(/[^\w\s]/gi, ' '));
-<<<<<<< HEAD
 }
 
 export const initializeNoteGraph = async (aboluteDir: string) => {
@@ -49,6 +39,4 @@
   );
 
   return graph;
-=======
->>>>>>> bb8d0dab
 }